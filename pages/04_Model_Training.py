--- conflicted
+++ resolved
@@ -1,203 +1,175 @@
-import streamlit as st
-import pandas as pd
-import numpy as np
-from sklearn.model_selection import train_test_split
-from model_utils import (
-    preprocess_features_and_engineer_targets,
-    train_model,
-    evaluate_model
-)
-import plotly.express as px
-
-st.set_page_config(page_title="Model Training", layout="wide")
-st.header("🤖 Model Training")
-st.markdown("Train a machine learning model with your selected features and target.")
-st.markdown("---")
-
-# --- Check for from previous steps ---
-if 'collected_data_df' not in st.session_state or st.session_state.collected_data_df is None or st.session_state.collected_data_df.empty:
-    st.error("🚨 No data loaded. Please go to 'Data Collection'.")
-    st.stop()
-if 'selected_features_for_model' not in st.session_state or not st.session_state.selected_features_for_model:
-    st.error("🚨 No features selected. Please go to 'Feature Selection'.")
-    st.stop()
-if 'selected_target_key' not in st.session_state or not st.session_state.selected_target_key:
-    st.error("🚨 No target variable selected. Please go to 'Feature Selection'.")
-    st.stop()
-if 'model_task_type' not in st.session_state or not st.session_state.model_task_type:
-    st.error("🚨 Model task type (regression/classification) not determined. Please re-select target on 'Feature Selection'.")
-    st.stop()
-
-df = st.session_state.collected_data_df
-selected_features = st.session_state.selected_features_for_model
-target_key = st.session_state.selected_target_key
-task_type = st.session_state.model_task_type
-
-st.subheader("1. Select Model")
-if task_type == "classification":
-    model_options = ["Random Forest Classifier", "Logistic Regression"]
-    default_model = "Random Forest Classifier"
-else:
-    st.error(f"Invalid or unsupported task type determined: '{task_type}'")
-    st.stop()
-
-selected_model_name = st.selectbox(
-    "Choose a model to train:",
-    options=model_options,
-    index=model_options.index(st.session_state.get('model_name', default_model)) if st.session_state.get('model_name') in model_options else 0
-)
-st.session_state.model_name = selected_model_name
-
-# --- Training ---
-st.markdown("---")
-st.subheader("2. Train Model")
-test_size = st.slider("Test Set Size (split ratio):", min_value=0.1, max_value=0.5, value=0.2, step=0.05)
-
-if st.button(f"🚀 Train {selected_model_name}", type="primary"):
-    with st.spinner(f"Processing data and training {selected_model_name}..."):
-        X, y, preprocessor = preprocess_features_and_engineer_targets(df.copy(), selected_features, target_key)
-
-        if X.empty or y.empty or y.isnull().all():
-            st.error("Data processing or target engineering failed, resulting in empty features or target. Cannot train.")
-            st.stop()
-        if preprocessor is None:
-            st.error("Preprocessor could not be initialized. Cannot train.")
-            st.stop()
-
-        if y.isnull().any():
-            st.warning(f"Target variable 'y' contains {y.isnull().sum()} NaN values after engineering. These rows will be dropped before training.")
-            valid_indices = y.dropna().index
-            X = X.loc[valid_indices]
-            y = y.loc[valid_indices]
-            if X.empty or y.empty:
-                st.error("After dropping NaNs from target, no data remains. Cannot train.")
-                st.stop()
-
-        # 2. Split data
-        try:
-            stratify_param = y if task_type == 'classification' and y.nunique() > 1 else None
-            X_train, X_test, y_train, y_test = train_test_split(
-                X, y, test_size=test_size, random_state=42, stratify=stratify_param
-            )
-        except ValueError as e:
-            st.warning(f"Could not stratify during train-test split (e.g., a class has too few members): {e}. Proceeding without stratification.")
-            X_train, X_test, y_train, y_test = train_test_split(
-                X, y, test_size=test_size, random_state=42
-            )
-
-        st.write(f"Training set size: {len(X_train)} records | Test set size: {len(X_test)} records")
-
-        if len(X_train) == 0 or len(y_train) == 0:
-            st.error("Training set is empty after splitting. Cannot train model. This might happen if the dataset is too small.")
-            st.stop()
-
-        # 3. Train model
-        trained_pipeline = train_model(X_train, y_train, selected_model_name, preprocessor, task_type)
-
-        if trained_pipeline:
-            st.session_state.trained_model_pipeline = trained_pipeline
-            st.success(f"✅ Model '{selected_model_name}' trained successfully!")
-
-            # 4. Evaluate and STORE evaluation results in session state
-            st.session_state.evaluation_results = evaluate_model(trained_pipeline, X_test, y_test, task_type)
-
-        else:
-            st.error("🔴 Model training failed. Check messages above for details.")
-            st.session_state.trained_model_pipeline = None
-            st.session_state.evaluation_results = None # Clear old results on failure
-
-
-# This block runs every time the page loads, not just on button click.
-# It checks if a model and its evaluation results exist in the session state.
-if 'trained_model_pipeline' in st.session_state and st.session_state.trained_model_pipeline is not None:
-    st.markdown("---")
-    st.subheader("3. Model Evaluation (on Test Set)")
-
-    evaluation_results = st.session_state.get('evaluation_results', {})
-
-    if not evaluation_results:
-        st.warning("Evaluation results not found in session. Please train the model again.")
-    else:
-        simple_metrics = {}
-        complex_results = {}
-        for key, value in evaluation_results.items():
-            if isinstance(value, (int, float, np.number)):
-                simple_metrics[key] = value
-            else:
-                complex_results[key] = value
-
-        if simple_metrics:
-            st.markdown("##### Key Metrics")
-            metrics_df = pd.DataFrame(list(simple_metrics.items()), columns=['Metric', 'Value'])
-            metrics_df['Value'] = metrics_df['Value'].apply(lambda x: f'{x:.4f}' if isinstance(x, float) else x)
-
-            fig = px.bar(
-                metrics_df,
-                x='Metric',
-                y='Value',
-                orientation='v',  # 'h' untuk horizontal
-<<<<<<< HEAD
-                text='Value'      # Menampilkan nilai di ujung batang
-            )
-
-            # 3. Kustomisasi Tampilan (INI BAGIAN PENTING)
-=======
-                text='Value'      
-            )
-
->>>>>>> 59c33fc8
-            fig.update_layout(
-            title="Perbandingan Metrik Evaluasi",
-            xaxis_title="Skor",
-            yaxis_title="Metrik",
-<<<<<<< HEAD
-            # Atur rentang sumbu X dari 0 hingga 1
-=======
->>>>>>> 59c33fc8
-            yaxis=dict(range=[0, 1])
-            )
-            fig.update_traces(texttemplate='%{text:.4f}', textposition='outside', width=0.5) # Format teks
-            fig.update_layout(height=500)
-
-<<<<<<< HEAD
-            # 4. Tampilkan grafik di Streamlit
-=======
->>>>>>> 59c33fc8
-            st.plotly_chart(fig, use_container_width=True)
-
-        if 'confusion_matrix' in complex_results:
-            st.markdown("##### Confusion Matrix")
-            cm = complex_results['confusion_matrix']
-            try:
-                class_labels = st.session_state.trained_model_pipeline.classes_
-                cm_df = pd.DataFrame(cm, index=[f"Actual: {label}" for label in class_labels], columns=[f"Predicted: {label}" for label in class_labels])
-                st.dataframe(cm_df, use_container_width=True)
-            except Exception:
-                st.dataframe(pd.DataFrame(cm), use_container_width=True)
-
-        if 'classification_report' in complex_results:
-            st.markdown("##### Classification Report")
-
-            formatted_report = ""
-            for line in complex_results['classification_report'].splitlines():
-                formatted_report += line.expandtabs(202) + "\n"  # ganti tab dengan 4 spasi
-            st.code(formatted_report)
-            # st.code(complex_results['classification_report'])
-
-
-# Current Model Status Display
-# This part correctly checks session state and will now always show the status of the persistent model.
-if st.session_state.get("trained_model_pipeline"):
-    st.markdown("---")
-<<<<<<< HEAD
-    # st.subheader("✨ Current Trained Model Status")
-    st.success(f"**Model:** `{st.session_state.get('model_name', 'N/A')}` is trained and ready for predictions.")
-=======
-    st.subheader("✨ Current Trained Model Status")
-    st.success(f"**Model:** `{st.session_state.get('model_name', 'N/A')}` is trained and ready for predictions.")
-    st.write(f"**Task Type:** {st.session_state.get('model_task_type', 'N/A').capitalize()}")
-    st.write(f"**Target:** {st.session_state.get('selected_target_display_name', 'N/A')}")
-    with st.expander("Show Features Used for Training"):
-        st.write(st.session_state.get('selected_features_for_model', []))
-    
->>>>>>> 59c33fc8
+import streamlit as st
+import pandas as pd
+import numpy as np
+from sklearn.model_selection import train_test_split
+from model_utils import (
+    preprocess_features_and_engineer_targets,
+    train_model,
+    evaluate_model
+)
+import plotly.express as px
+
+st.set_page_config(page_title="Model Training", layout="wide")
+st.header("🤖 Model Training")
+st.markdown("Train a machine learning model with your selected features and target.")
+st.markdown("---")
+
+# --- Check for from previous steps ---
+if 'collected_data_df' not in st.session_state or st.session_state.collected_data_df is None or st.session_state.collected_data_df.empty:
+    st.error("🚨 No data loaded. Please go to 'Data Collection'.")
+    st.stop()
+if 'selected_features_for_model' not in st.session_state or not st.session_state.selected_features_for_model:
+    st.error("🚨 No features selected. Please go to 'Feature Selection'.")
+    st.stop()
+if 'selected_target_key' not in st.session_state or not st.session_state.selected_target_key:
+    st.error("🚨 No target variable selected. Please go to 'Feature Selection'.")
+    st.stop()
+if 'model_task_type' not in st.session_state or not st.session_state.model_task_type:
+    st.error("🚨 Model task type (regression/classification) not determined. Please re-select target on 'Feature Selection'.")
+    st.stop()
+
+df = st.session_state.collected_data_df
+selected_features = st.session_state.selected_features_for_model
+target_key = st.session_state.selected_target_key
+task_type = st.session_state.model_task_type
+
+st.subheader("1. Select Model")
+if task_type == "classification":
+    model_options = ["Random Forest Classifier", "Logistic Regression"]
+    default_model = "Random Forest Classifier"
+else:
+    st.error(f"Invalid or unsupported task type determined: '{task_type}'")
+    st.stop()
+
+selected_model_name = st.selectbox(
+    "Choose a model to train:",
+    options=model_options,
+    index=model_options.index(st.session_state.get('model_name', default_model)) if st.session_state.get('model_name') in model_options else 0
+)
+st.session_state.model_name = selected_model_name
+
+# --- Training ---
+st.markdown("---")
+st.subheader("2. Train Model")
+test_size = st.slider("Test Set Size (split ratio):", min_value=0.1, max_value=0.5, value=0.2, step=0.05)
+
+if st.button(f"🚀 Train {selected_model_name}", type="primary"):
+    with st.spinner(f"Processing data and training {selected_model_name}..."):
+        X, y, preprocessor = preprocess_features_and_engineer_targets(df.copy(), selected_features, target_key)
+
+        if X.empty or y.empty or y.isnull().all():
+            st.error("Data processing or target engineering failed, resulting in empty features or target. Cannot train.")
+            st.stop()
+        if preprocessor is None:
+            st.error("Preprocessor could not be initialized. Cannot train.")
+            st.stop()
+
+        if y.isnull().any():
+            st.warning(f"Target variable 'y' contains {y.isnull().sum()} NaN values after engineering. These rows will be dropped before training.")
+            valid_indices = y.dropna().index
+            X = X.loc[valid_indices]
+            y = y.loc[valid_indices]
+            if X.empty or y.empty:
+                st.error("After dropping NaNs from target, no data remains. Cannot train.")
+                st.stop()
+
+        # 2. Split data
+        try:
+            stratify_param = y if task_type == 'classification' and y.nunique() > 1 else None
+            X_train, X_test, y_train, y_test = train_test_split(
+                X, y, test_size=test_size, random_state=42, stratify=stratify_param
+            )
+        except ValueError as e:
+            st.warning(f"Could not stratify during train-test split (e.g., a class has too few members): {e}. Proceeding without stratification.")
+            X_train, X_test, y_train, y_test = train_test_split(
+                X, y, test_size=test_size, random_state=42
+            )
+
+        st.write(f"Training set size: {len(X_train)} records | Test set size: {len(X_test)} records")
+
+        if len(X_train) == 0 or len(y_train) == 0:
+            st.error("Training set is empty after splitting. Cannot train model. This might happen if the dataset is too small.")
+            st.stop()
+
+        # 3. Train model
+        trained_pipeline = train_model(X_train, y_train, selected_model_name, preprocessor, task_type)
+
+        if trained_pipeline:
+            st.session_state.trained_model_pipeline = trained_pipeline
+            st.success(f"✅ Model '{selected_model_name}' trained successfully!")
+
+            # 4. Evaluate and STORE evaluation results in session state
+            st.session_state.evaluation_results = evaluate_model(trained_pipeline, X_test, y_test, task_type)
+
+        else:
+            st.error("🔴 Model training failed. Check messages above for details.")
+            st.session_state.trained_model_pipeline = None
+            st.session_state.evaluation_results = None # Clear old results on failure
+
+
+# This block runs every time the page loads, not just on button click.
+# It checks if a model and its evaluation results exist in the session state.
+if 'trained_model_pipeline' in st.session_state and st.session_state.trained_model_pipeline is not None:
+    st.markdown("---")
+    st.subheader("3. Model Evaluation (on Test Set)")
+
+    evaluation_results = st.session_state.get('evaluation_results', {})
+
+    if not evaluation_results:
+        st.warning("Evaluation results not found in session. Please train the model again.")
+    else:
+        simple_metrics = {}
+        complex_results = {}
+        for key, value in evaluation_results.items():
+            if isinstance(value, (int, float, np.number)):
+                simple_metrics[key] = value
+            else:
+                complex_results[key] = value
+
+        if simple_metrics:
+            st.markdown("##### Key Metrics")
+            metrics_df = pd.DataFrame(list(simple_metrics.items()), columns=['Metric', 'Value'])
+            metrics_df['Value'] = metrics_df['Value'].apply(lambda x: f'{x:.4f}' if isinstance(x, float) else x)
+
+            fig = px.bar(
+                metrics_df,
+                x='Metric',
+                y='Value',
+                orientation='v',
+                text='Value'      
+            )
+
+            fig.update_layout(
+            title="Perbandingan Metrik Evaluasi",
+            xaxis_title="Skor",
+            yaxis_title="Metrik",
+            yaxis=dict(range=[0, 1])
+            )
+            fig.update_traces(texttemplate='%{text:.4f}', textposition='outside', width=0.5)
+            fig.update_layout(height=500)
+
+            st.plotly_chart(fig, use_container_width=True)
+
+        if 'confusion_matrix' in complex_results:
+            st.markdown("##### Confusion Matrix")
+            cm = complex_results['confusion_matrix']
+            try:
+                class_labels = st.session_state.trained_model_pipeline.classes_
+                cm_df = pd.DataFrame(cm, index=[f"Actual: {label}" for label in class_labels], columns=[f"Predicted: {label}" for label in class_labels])
+                st.dataframe(cm_df, use_container_width=True)
+            except Exception:
+                st.dataframe(pd.DataFrame(cm), use_container_width=True)
+
+        if 'classification_report' in complex_results:
+            st.markdown("##### Classification Report")
+
+            formatted_report = ""
+            for line in complex_results['classification_report'].splitlines():
+                formatted_report += line.expandtabs(202) + "\n"
+            st.code(formatted_report)
+
+# --- Current Model Status Display ---
+# This part correctly checks session state and will now always show the status of the persistent model.
+if st.session_state.get("trained_model_pipeline"):
+    st.markdown("---")
+    st.success(f"**Model:** `{st.session_state.get('model_name', 'N/A')}` is trained and ready for predictions.")